// src/lib/firebase.ts
import { initializeApp } from "firebase/app";
import { getAuth, User, createUserWithEmailAndPassword, signInWithEmailAndPassword, sendEmailVerification, AuthError, GoogleAuthProvider, signInWithCredential } from "firebase/auth";
import { getFirestore } from "firebase/firestore";
import { getStorage } from "firebase/storage";

const firebaseConfig = {
  apiKey: process.env.NEXT_PUBLIC_FIREBASE_API_KEY || '',
  authDomain: process.env.NEXT_PUBLIC_FIREBASE_AUTH_DOMAIN || '',
  projectId: process.env.NEXT_PUBLIC_FIREBASE_PROJECT_ID || '',
  storageBucket: process.env.NEXT_PUBLIC_FIREBASE_STORAGE_BUCKET || '',
  messagingSenderId: process.env.NEXT_PUBLIC_FIREBASE_MESSAGING_SENDER_ID || '',
  appId: process.env.NEXT_PUBLIC_FIREBASE_APP_ID || '',
};

const isValidFirebaseConfig = firebaseConfig.apiKey && 
  firebaseConfig.authDomain && 
  firebaseConfig.projectId &&
<<<<<<< HEAD
  firebaseConfig.apiKey !== 'development-api-key'; // ダミー値を除外
=======
  firebaseConfig.storageBucket &&
  firebaseConfig.messagingSenderId &&
  firebaseConfig.appId;
>>>>>>> 951ce0df

// Firebase アプリの初期化（設定が有効な場合のみ）
const app = isValidFirebaseConfig ? initializeApp(firebaseConfig) : null;

// サービスのインスタンスをエクスポート
export const auth = app ? getAuth(app) : null;
export const db = app ? getFirestore(app) : null;
export const storage = app ? getStorage(app) : null;

<<<<<<< HEAD
// Google認証関連
export async function loginWithFirebase(idToken: string) {
  if (!auth) {
    throw new Error('Firebase is not configured properly');
=======
// 基本的な認証結果の型定義
interface AuthResult {
  success: boolean;
  user?: User;
  error?: string;
  code?: string;
}

// Google認証
export async function loginWithFirebase(idToken: string): Promise<AuthResult> {
  if (!auth) {
    return { success: false, error: 'Firebase is not configured properly', code: 'auth/not-configured' };
  }
  
  try {
    const credential = GoogleAuthProvider.credential(idToken);
    const result = await signInWithCredential(auth, credential);
    return { success: true, user: result.user };
  } catch (error) {
    const authError = error as AuthError;
    return { 
      success: false, 
      error: authError.message, 
      code: authError.code 
    };
>>>>>>> 951ce0df
  }
  const credential = GoogleAuthProvider.credential(idToken);
  await signInWithCredential(auth, credential);
}

<<<<<<< HEAD
// メールアドレス認証関連
export async function registerWithEmail(email: string, password: string) {
  if (!auth) {
    return { success: false, error: 'Firebase is not configured properly', code: 'auth/not-configured' };
  }
  try {
    const userCredential = await createUserWithEmailAndPassword(auth, email, password);
    // メール認証を送信
    await sendEmailVerification(userCredential.user);
    return { success: true, user: userCredential.user };
  } catch (error) {
    const authError = error as AuthError;
    return { success: false, error: authError.message, code: authError.code };
  }
}

export async function loginWithEmail(email: string, password: string) {
  if (!auth) {
    return { success: false, error: 'Firebase is not configured properly', code: 'auth/not-configured' };
  }
  try {
    const userCredential = await signInWithEmailAndPassword(auth, email, password);
    return { success: true, user: userCredential.user };
  } catch (error) {
    const authError = error as AuthError;
    return { success: false, error: authError.message, code: authError.code };
=======
// メールアドレス認証（基本版）
export async function registerWithEmail(email: string, password: string): Promise<AuthResult> {
  if (!auth) {
    return { success: false, error: 'Firebase is not configured properly', code: 'auth/not-configured' };
  }
  
  try {
    const userCredential = await createUserWithEmailAndPassword(auth, email, password);
    await sendEmailVerification(userCredential.user);
    
    return { 
      success: true, 
      user: userCredential.user 
    };
  } catch (error) {
    const authError = error as AuthError;
    return { 
      success: false, 
      error: authError.message, 
      code: authError.code 
    };
  }
}

export async function loginWithEmail(email: string, password: string): Promise<AuthResult> {
  if (!auth) {
    return { success: false, error: 'Firebase is not configured properly', code: 'auth/not-configured' };
  }
  
  try {
    const userCredential = await signInWithEmailAndPassword(auth, email, password);
    return { success: true, user: userCredential.user };
  } catch (error) {
    const authError = error as AuthError;
    return { 
      success: false, 
      error: authError.message, 
      code: authError.code 
    };
>>>>>>> 951ce0df
  }
}

// Firebaseの認証状態を監視するための関数
export function onAuthStateChanged(callback: (user: User | null) => void) {
  if (!auth) {
    callback(null);
    return () => {};
  }
  return auth.onAuthStateChanged(callback);
}<|MERGE_RESOLUTION|>--- conflicted
+++ resolved
@@ -16,13 +16,7 @@
 const isValidFirebaseConfig = firebaseConfig.apiKey && 
   firebaseConfig.authDomain && 
   firebaseConfig.projectId &&
-<<<<<<< HEAD
   firebaseConfig.apiKey !== 'development-api-key'; // ダミー値を除外
-=======
-  firebaseConfig.storageBucket &&
-  firebaseConfig.messagingSenderId &&
-  firebaseConfig.appId;
->>>>>>> 951ce0df
 
 // Firebase アプリの初期化（設定が有効な場合のみ）
 const app = isValidFirebaseConfig ? initializeApp(firebaseConfig) : null;
@@ -32,45 +26,14 @@
 export const db = app ? getFirestore(app) : null;
 export const storage = app ? getStorage(app) : null;
 
-<<<<<<< HEAD
-// Google認証関連
 export async function loginWithFirebase(idToken: string) {
   if (!auth) {
     throw new Error('Firebase is not configured properly');
-=======
-// 基本的な認証結果の型定義
-interface AuthResult {
-  success: boolean;
-  user?: User;
-  error?: string;
-  code?: string;
-}
-
-// Google認証
-export async function loginWithFirebase(idToken: string): Promise<AuthResult> {
-  if (!auth) {
-    return { success: false, error: 'Firebase is not configured properly', code: 'auth/not-configured' };
-  }
-  
-  try {
-    const credential = GoogleAuthProvider.credential(idToken);
-    const result = await signInWithCredential(auth, credential);
-    return { success: true, user: result.user };
-  } catch (error) {
-    const authError = error as AuthError;
-    return { 
-      success: false, 
-      error: authError.message, 
-      code: authError.code 
-    };
->>>>>>> 951ce0df
   }
   const credential = GoogleAuthProvider.credential(idToken);
   await signInWithCredential(auth, credential);
 }
 
-<<<<<<< HEAD
-// メールアドレス認証関連
 export async function registerWithEmail(email: string, password: string) {
   if (!auth) {
     return { success: false, error: 'Firebase is not configured properly', code: 'auth/not-configured' };
@@ -96,47 +59,6 @@
   } catch (error) {
     const authError = error as AuthError;
     return { success: false, error: authError.message, code: authError.code };
-=======
-// メールアドレス認証（基本版）
-export async function registerWithEmail(email: string, password: string): Promise<AuthResult> {
-  if (!auth) {
-    return { success: false, error: 'Firebase is not configured properly', code: 'auth/not-configured' };
-  }
-  
-  try {
-    const userCredential = await createUserWithEmailAndPassword(auth, email, password);
-    await sendEmailVerification(userCredential.user);
-    
-    return { 
-      success: true, 
-      user: userCredential.user 
-    };
-  } catch (error) {
-    const authError = error as AuthError;
-    return { 
-      success: false, 
-      error: authError.message, 
-      code: authError.code 
-    };
-  }
-}
-
-export async function loginWithEmail(email: string, password: string): Promise<AuthResult> {
-  if (!auth) {
-    return { success: false, error: 'Firebase is not configured properly', code: 'auth/not-configured' };
-  }
-  
-  try {
-    const userCredential = await signInWithEmailAndPassword(auth, email, password);
-    return { success: true, user: userCredential.user };
-  } catch (error) {
-    const authError = error as AuthError;
-    return { 
-      success: false, 
-      error: authError.message, 
-      code: authError.code 
-    };
->>>>>>> 951ce0df
   }
 }
 
