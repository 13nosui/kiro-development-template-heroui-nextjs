const path = require("path"); // ✅ これを追加！

/** @type {import('next').NextConfig} */
const nextConfig = {
  images: {
    domains: ["firebasestorage.googleapis.com"],
  },
  // 動的ルートの設定
  trailingSlash: false,
  skipTrailingSlashRedirect: true,
  skipMiddlewareUrlNormalize: true,
  
<<<<<<< HEAD
  // ESLint設定（ビルド時のエラーを回避）
  eslint: {
    ignoreDuringBuilds: true, // ビルド時にESLintエラーを無視
=======
  // ESLint設定（Vercelビルド対応）
  eslint: {
    ignoreDuringBuilds: true, // ビルド時のESLintエラーを無視
>>>>>>> 951ce0df
  },
  
  webpack(config) {
    config.module.rules.push({
      test: /\.svg$/,
      issuer: /\.[jt]sx?$/,
      use: [
        {
          loader: require.resolve("@svgr/webpack"),
          options: {
            icon: true,
            svgo: true,
            svgoConfig: {
              plugins: [
                {
                  name: "removeViewBox",
                  active: false,
                },
              ],
            },
            titleProp: true,
            ref: true,
          },
        },
      ],
      type: "javascript/auto",
    });
    config.resolve.alias = {
      ...config.resolve.alias,
      "@": path.resolve(__dirname, "src"),
    };
    return config;
  },
};

module.exports = nextConfig;<|MERGE_RESOLUTION|>--- conflicted
+++ resolved
@@ -10,15 +10,8 @@
   skipTrailingSlashRedirect: true,
   skipMiddlewareUrlNormalize: true,
   
-<<<<<<< HEAD
-  // ESLint設定（ビルド時のエラーを回避）
   eslint: {
     ignoreDuringBuilds: true, // ビルド時にESLintエラーを無視
-=======
-  // ESLint設定（Vercelビルド対応）
-  eslint: {
-    ignoreDuringBuilds: true, // ビルド時のESLintエラーを無視
->>>>>>> 951ce0df
   },
   
   webpack(config) {
